--- conflicted
+++ resolved
@@ -23,14 +23,11 @@
     <ul class="uk-list uk-list-disc">
       <li><a href="/dev/lis-gene-search-element.html">&lt;lis-gene-search-element&gt;</a></li>
       <li><a href="/dev/lis-linkout-element.html">&lt;lis-linkout-element&gt;</a></li>
+      <li><a href="/dev/lis-phylotree.html">&lt;lis-phylotree-element&gt;</a></li>
       <li><a href="/dev/lis-publication-search-element.html">&lt;lis-publication-search-element&gt;</a></li>
       <li><a href="/dev/lis-qtl-search-element.html">&lt;lis-qtl-search-element&gt;</a></li>
       <li><a href="/dev/lis-trait-search-element.html">&lt;lis-trait-search-element&gt;</a></li>
-<<<<<<< HEAD
-      <li><a href="/dev/lis-phylotree.html">&lt;lis-phylotree-element&gt;</a></li>
-=======
       <li><a href="/dev/lis-trait-association-search-element.html">&lt;lis-trait-association-search-element&gt;</a></li>
->>>>>>> 1006ea11
     </ul>
     <h4>Core Components:</h4>
     <ul class="uk-list uk-list-disc">
