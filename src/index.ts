--- conflicted
+++ resolved
@@ -1,4 +1,3 @@
-<<<<<<< HEAD
 /**
  * This module contains higher-order Web Components that implement rich
  * functionality for end users of this library. This module re-exports
@@ -8,10 +7,6 @@
  *
  * @module lis
  */
-export * from './lis-gene-search';
-export * from './core';
-=======
 export * from './core';
 export * from './lis-gene-search';
-export * from './lis-trait-search';
->>>>>>> 2e0fe137
+export * from './lis-trait-search';