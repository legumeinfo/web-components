--- conflicted
+++ resolved
@@ -98,7 +98,12 @@
   @property({type: Number})
   page: number = 1;
 
-<<<<<<< HEAD
+  /**
+   * Whether or not the next button should be enabled.
+   */
+  @property({type: Boolean})
+  hasNext: boolean = false;
+
   /**
    * Programmatically go to the previous page.
    *
@@ -110,14 +115,6 @@
     if (e !== undefined) {
       e.preventDefault();
     }
-=======
-  @property({type: Boolean})
-  hasNext: boolean = false;
-
-  // go to the previous page
-  private _previous(e: MouseEvent) {
-    e.preventDefault();
->>>>>>> 2e0fe137
     if (this.page > 1) {
       this.page -= 1;
       this._dispatchPageChange();
@@ -150,10 +147,8 @@
     this.dispatchEvent(event);
   }
 
-<<<<<<< HEAD
   /** @ignore */
   // used by Lit to draw the template
-=======
   private _renderPreviousClass(): string {
     if (this.page > 1) {
       return '';
@@ -161,6 +156,8 @@
     return 'uk-disabled';
   }
 
+  /** @ignore */
+  // used by Lit to draw the template
   private _renderNextClass(): string {
     if (this.hasNext) {
       return '';
@@ -168,7 +165,6 @@
     return 'uk-disabled';
   }
 
->>>>>>> 2e0fe137
   override render() {
 
     const previousClass = this._renderPreviousClass();
@@ -176,15 +172,9 @@
 
     return html`
       <ul class="uk-pagination">
-<<<<<<< HEAD
-          <li><a href="" @click=${this.previous}><span class="uk-margin-small-right" uk-pagination-previous></span> Previous</a></li>
+          <li class="${previousClass}"><a href="" @click=${this.previous}><span class="uk-margin-small-right" uk-pagination-previous></span> Previous</a></li>
           <li class="uk-active"><span>Page ${this.page}</span></li>
-          <li class="uk-margin-auto-left"><a href="" @click=${this.next}>Next <span class="uk-margin-small-left" uk-pagination-next></span></a></li>
-=======
-          <li class="${previousClass}"><a href="" @click=${this._previous}><span class="uk-margin-small-right" uk-pagination-previous></span> Previous</a></li>
-          <li class="uk-active"><span>Page ${this.page}</span></li>
-          <li class="uk-margin-auto-left ${nextClass}"><a href="" @click=${this._next}>Next <span class="uk-margin-small-left" uk-pagination-next></span></a></li>
->>>>>>> 2e0fe137
+          <li class="uk-margin-auto-left ${nextClass}"><a href="" @click=${this.next}>Next <span class="uk-margin-small-left" uk-pagination-next></span></a></li>
       </ul>
     `;
   }
